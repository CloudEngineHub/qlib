# Copyright (c) Microsoft Corporation.
# Licensed under the MIT License.

<<<<<<< HEAD
import numpy as np
import pandas as pd
=======
>>>>>>> db3aa8b8
import copy
import pathlib
import pandas as pd
import numpy as np
from .order import Order

"""
Position module
"""

"""
current state of position
a typical example is :{
  <instrument_id>: {
    'count': <how many days the security has been hold>,
    'amount': <the amount of the security>,
    'price': <the close price of security in the last trading day>,
    'weight': <the security weight of total position value>,
  },
}

"""


class Position:
    """Position"""

    def __init__(self, cash=0, position_dict={}, now_account_value=0):
        # NOTE: The position dict must be copied!!!
        # Otherwise the initial value
        self.init_cash = cash
        self.position = position_dict.copy()
        self.position["cash"] = cash
        self.position["now_account_value"] = now_account_value

    def init_stock(self, stock_id, amount, price=None):
        self.position[stock_id] = {}
        self.position[stock_id]["amount"] = amount
        self.position[stock_id]["price"] = price
        self.position[stock_id]["weight"] = 0  # update the weight in the end of the trade date

    def buy_stock(self, stock_id, trade_val, cost, trade_price):
        trade_amount = trade_val / trade_price
        if stock_id not in self.position:
            self.init_stock(stock_id=stock_id, amount=trade_amount, price=trade_price)
        else:
            # exist, add amount
            self.position[stock_id]["amount"] += trade_amount

        self.position["cash"] -= trade_val + cost

    def sell_stock(self, stock_id, trade_val, cost, trade_price):
        trade_amount = trade_val / trade_price
        if stock_id not in self.position:
            raise KeyError("{} not in current position".format(stock_id))
        else:
            # decrease the amount of stock
            self.position[stock_id]["amount"] -= trade_amount
            # check if to delete
            if self.position[stock_id]["amount"] < -1e-5:
                raise ValueError(
                    "only have {} {}, require {}".format(self.position[stock_id]["amount"], stock_id, trade_amount)
                )
            elif abs(self.position[stock_id]["amount"]) <= 1e-5:
                self.del_stock(stock_id)

        self.position["cash"] += trade_val - cost

    def del_stock(self, stock_id):
        del self.position[stock_id]

    def update_order(self, order, trade_val, cost, trade_price):
        # handle order, order is a order class, defined in exchange.py
        if order.direction == Order.BUY:
            # BUY
            self.buy_stock(order.stock_id, trade_val, cost, trade_price)
        elif order.direction == Order.SELL:
            # SELL
            self.sell_stock(order.stock_id, trade_val, cost, trade_price)
        else:
            raise NotImplementedError("do not support order direction {}".format(order.direction))

    def update_stock_price(self, stock_id, price):
        self.position[stock_id]["price"] = price

    def update_stock_count(self, stock_id, bar, count):
        self.position[stock_id][f"count_{bar}"] = count

    def update_stock_weight(self, stock_id, weight):
        self.position[stock_id]["weight"] = weight

    def update_cash(self, cash):
        self.position["cash"] = cash

    def calculate_stock_value(self):
        stock_list = self.get_stock_list()
        value = 0
        for stock_id in stock_list:
            value += self.position[stock_id]["amount"] * self.position[stock_id]["price"]
        return value

    def calculate_value(self):
        value = self.calculate_stock_value()
        value += self.position["cash"]
        return value

    def get_stock_list(self):
        stock_list = list(set(self.position.keys()) - {"cash", "now_account_value"})
        return stock_list

    def get_stock_price(self, code):
        return self.position[code]["price"]

    def get_stock_amount(self, code):
        return self.position[code]["amount"]

    def get_stock_count(self, code, bar):
        if f"count_{bar}" in self.position[code]:
            return self.position[code][f"count_{bar}"]
        else:
            return 0

    def get_stock_weight(self, code):
        return self.position[code]["weight"]

    def get_cash(self):
        return self.position["cash"]

    def get_stock_amount_dict(self):
        """generate stock amount dict {stock_id : amount of stock}"""
        d = {}
        stock_list = self.get_stock_list()
        for stock_code in stock_list:
            d[stock_code] = self.get_stock_amount(code=stock_code)
        return d

    def get_stock_weight_dict(self, only_stock=False):
        """get_stock_weight_dict
        generate stock weight fict {stock_id : value weight of stock in the position}
        it is meaningful in the beginning or the end of each trade date

        :param only_stock: If only_stock=True, the weight of each stock in total stock will be returned
                           If only_stock=False, the weight of each stock in total assets(stock + cash) will be returned
        """
        if only_stock:
            position_value = self.calculate_stock_value()
        else:
            position_value = self.calculate_value()
        d = {}
        stock_list = self.get_stock_list()
        for stock_code in stock_list:
            d[stock_code] = self.position[stock_code]["amount"] * self.position[stock_code]["price"] / position_value
        return d

    def add_count_all(self, bar):
        stock_list = self.get_stock_list()
        for code in stock_list:
            if f"count_{bar}" in self.position[code]:
                self.position[code][f"count_{bar}"] += 1
            else:
                self.position[code][f"count_{bar}"] = 1

    def update_weight_all(self):
        weight_dict = self.get_stock_weight_dict()
        for stock_code, weight in weight_dict.items():
            self.update_stock_weight(stock_code, weight)

    def save_position(self, path):
        path = pathlib.Path(path)
        p = copy.deepcopy(self.position)
        cash = pd.Series(dtype=np.float)
        cash["init_cash"] = self.init_cash
        cash["cash"] = p["cash"]
        cash["now_account_value"] = p["now_account_value"]
        del p["cash"]
        del p["now_account_value"]
        positions = pd.DataFrame.from_dict(p, orient="index")
        with pd.ExcelWriter(path) as writer:
            positions.to_excel(writer, sheet_name="position")
            cash.to_excel(writer, sheet_name="info")

    def load_position(self, path):
        """load position information from a file
        should have format below
        sheet "position"
            columns: ['stock', f'count_{bar}', 'amount', 'price', 'weight']
                f'count_{bar}': <how many bars the security has been hold>,
                'amount': <the amount of the security>,
                'price': <the close price of security in the last trading day>,
                'weight': <the security weight of total position value>,

        sheet "cash"
            index: ['init_cash', 'cash', 'now_account_value']
            'init_cash': <inital cash when account was created>,
            'cash': <current cash in account>,
            'now_account_value': <current total account value, should equal to sum(price[stock]*amount[stock])>
        """
        path = pathlib.Path(path)
        positions = pd.read_excel(open(path, "rb"), sheet_name="position", index_col=0)
        cash_record = pd.read_excel(open(path, "rb"), sheet_name="info", index_col=0)
        positions = positions.to_dict(orient="index")
        init_cash = cash_record.loc["init_cash"].values[0]
        cash = cash_record.loc["cash"].values[0]
        now_account_value = cash_record.loc["now_account_value"].values[0]
        # assign values
        self.position = {}
        self.init_cash = init_cash
        self.position = positions
        self.position["cash"] = cash
        self.position["now_account_value"] = now_account_value<|MERGE_RESOLUTION|>--- conflicted
+++ resolved
@@ -1,11 +1,7 @@
 # Copyright (c) Microsoft Corporation.
 # Licensed under the MIT License.
 
-<<<<<<< HEAD
-import numpy as np
-import pandas as pd
-=======
->>>>>>> db3aa8b8
+
 import copy
 import pathlib
 import pandas as pd
